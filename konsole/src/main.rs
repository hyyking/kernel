--- conflicted
+++ resolved
@@ -4,10 +4,7 @@
 
 use protocols::log::{ArchivedLevel, ArchivedLogPacket, Level};
 
-use tokio::{
-    io::{AsyncWriteExt},
-    net::TcpListener,
-};
+use tokio::{io::AsyncWriteExt, net::TcpListener};
 
 use tokio_util::codec::Decoder;
 
@@ -42,10 +39,9 @@
 #[tokio::main(flavor = "current_thread")]
 async fn main() -> io::Result<()> {
     let mut addr = std::env::args().skip(1);
-    let addr = addr.next().ok_or_else(|| io::Error::new(
-        io::ErrorKind::Other,
-        "missing server address",
-    ))?;
+    let addr = addr
+        .next()
+        .ok_or_else(|| io::Error::new(io::ErrorKind::Other, "missing server address"))?;
 
     let listener = TcpListener::bind(addr).await?;
 
@@ -154,16 +150,11 @@
         for _ in 0..span_stack.len() {
             stdout.write_all(b" ").await?;
         }
-        if span_stack.len() >= 1 {
+        if !span_stack.is_empty() {
             stdout.write_all("↳".as_bytes()).await?;
         }
         stdout.write_all(fmt_log.as_bytes()).await?;
-<<<<<<< HEAD
-        stdout.write_all(b"\n").await?;
-=======
         let _ = stdout.write(b"\n").await?;
-        bytes.clear();
->>>>>>> 7687eb59
     }
 
     Ok(())
